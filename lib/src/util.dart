--- conflicted
+++ resolved
@@ -1,42 +1,3 @@
-<<<<<<< HEAD
-
-/// Consume the encode bytes (no line separators),
-/// and produce a chunk'd (76 chars per line) string, separated by "\r\n".
-chunkEncodedBytes(String encoded) {
-  if (encoded == null) return null;
-  var chunked = new StringBuffer();
-  int start = 0;
-  int end = encoded.length;
-  do {
-    int next = start + 76;
-    if (next > end) next = end;
-    chunked.write(encoded.substring(start, next));
-    chunked.write('\r\n');
-    start = next;
-  } while (start < encoded.length);
-  return chunked.toString();
-}
-
-/**
- * Sanitizes a generic header value.
- */
-String sanitizeField(String value) {
-  if (value == null) return '';
-
-  return value.replaceAll(_reField, ' ');
-}
-final RegExp _reField = new RegExp('(\\r|\\n|\\t)+');
-
-/// Sanitizes a display name (of an email address).
-String sanitizeName(String name) {
-  if (name == null || (name = name.trim()).isEmpty)
-    return null;
-
-  return _reName.hasMatch(name) ? name:
-    '"' + name.replaceAll('"', "'") + '"';
-}
-final RegExp _reName = new RegExp(r"^[- a-zA-Z0-9!#$%&'*+/=?^_`{|}~]*$");
-=======
 /// Consume the encode bytes (no line separators),
 /// and produce a chunk'd (76 chars per line) string, separated by "\r\n".
 chunkEncodedBytes(String encoded) {
@@ -72,5 +33,4 @@
   return _reName.hasMatch(name) ? name : '"' + name.replaceAll('"', "'") + '"';
 }
 
-final RegExp _reName = new RegExp(r"^[- a-zA-Z0-9!#$%&'*+/=?^_`{|}~]*$");
->>>>>>> 18d6aeac
+final RegExp _reName = new RegExp(r"^[- a-zA-Z0-9!#$%&'*+/=?^_`{|}~]*$");