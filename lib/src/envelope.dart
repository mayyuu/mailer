part of mailer;

/**
 * This class represents an envelope that can be sent to someone/some people.
 *
 * Use [text] to specify plaintext body or [html] to specify HTML body. Use both to provide a fallback for old email clients.
 *
 * Recipients are defined as a [List] of [String]s.
 */
class Envelope {
  List<String> recipients = [];
  List<Attachment> attachments = [];
  String from = 'anonymous@${Platform.localHostname}';
  String fromName;
  String subject;
  String text;
  String html;
  String identityString = 'mailer';
  Encoding encoding = UTF8;

  int _counter = 0;

  /**
   * Returns the envelope as a String that is suitable for use in SMTP DATA section.
   *
   * This method automatically sanitizes all fields.
   */
  Future<String> getContents() {
    return new Future(() {
      var buffer = new StringBuffer();

      if (subject != null) buffer.write('Subject: ${_sanitizeField(subject)}\n');

      if (from != null) {
        var fromData = _sanitizeEmail(from);

        if (fromName != null) {
          fromData = '$fromName <$fromData>';
        }

        buffer.write('From: $fromData\n');
      }

      if (recipients != null && recipients.length > 0) {
        var to = recipients.map((recipient) => _sanitizeEmail(recipient)).toList().join(',');
        buffer.write('To: $to\n');
      }

      // Since TimeZone is not implemented in DateFormat we need to use UTC for proper Date header generation time
      buffer.write('Date: ' + new DateFormat('EEE, dd MMM yyyy HH:mm:ss +0000').format(new DateTime.now().toUtc()) + '\n');
      buffer.write('X-Mailer: Dart Mailer library\n');
      buffer.write('Mime-Version: 1.0\n');

      // Create boundary string.
      var boundary = '$identityString-?=_${++_counter}-${new DateTime.now().millisecondsSinceEpoch}';

      // Alternative or mixed?
      var multipartType = html != null && text != null ? 'alternative' : 'mixed';

      buffer.write('Content-Type: multipart/$multipartType; boundary="$boundary"\n\n');

      // Insert text message.
      if (text != null) {
        buffer.write('--$boundary\n');
        buffer.write('Content-Type: text/plain; charset="${encoding.name}"\n');
        buffer.write('Content-Transfer-Encoding: 7bit\n\n');
        buffer.write('$text\n\n');
      }

      // Insert HTML message.
      if (html != null) {
        buffer.write('--$boundary\n');
        buffer.write('Content-Type: text/html; charset="${encoding.name}"\n');
        buffer.write('Content-Transfer-Encoding: 7bit\n\n');
        buffer.write('$html\n\n');
      }

      // Add all attachments.
      return Future.forEach(attachments, (attachment) {
        var filename = basename(attachment.file.path);

        return attachment.file.readAsBytes().then((bytes) {
          // Create a chunk'd (76 chars per line) base64 string.
          var contents = CryptoUtils.bytesToBase64(bytes, addLineSeparator:true);

<<<<<<< HEAD
          buffer.write('--$boundary\r\n');
          buffer.write('Content-Type: ${_getMimeType(attachment.file.path)}; name="$filename"\r\n');
          buffer.write('Content-Transfer-Encoding: base64\r\n');
          buffer.write('Content-Disposition: attachment; filename="$filename"\r\n\r\n');
          buffer.write('$contents\r\n\r\n');
=======
          buffer.write('--$boundary\n');
          buffer.write('Content-Type: ${getContentType(filename: attachment.file.path)}; name="$filename"\n');
          buffer.write('Content-Transfer-Encoding: base64\n');
          buffer.write('Content-Disposition: attachment; filename="$filename"\n\n');
          buffer.write('$contents\n\n');
>>>>>>> e9d493a0
        });
      }).then((_) {
        buffer.write('--$boundary--\n\r\n.');

        return buffer.toString();
      });
    });
  }
<<<<<<< HEAD
}

String _getMimeType(String path) {
  final mtype = lookupMimeType(path);
  return mtype != null ? mtype: "application/octet-stream";
=======
>>>>>>> e9d493a0
}
<|MERGE_RESOLUTION|>--- conflicted
+++ resolved
@@ -1,115 +1,104 @@
-part of mailer;
-
-/**
- * This class represents an envelope that can be sent to someone/some people.
- *
- * Use [text] to specify plaintext body or [html] to specify HTML body. Use both to provide a fallback for old email clients.
- *
- * Recipients are defined as a [List] of [String]s.
- */
-class Envelope {
-  List<String> recipients = [];
-  List<Attachment> attachments = [];
-  String from = 'anonymous@${Platform.localHostname}';
-  String fromName;
-  String subject;
-  String text;
-  String html;
-  String identityString = 'mailer';
-  Encoding encoding = UTF8;
-
-  int _counter = 0;
-
-  /**
-   * Returns the envelope as a String that is suitable for use in SMTP DATA section.
-   *
-   * This method automatically sanitizes all fields.
-   */
-  Future<String> getContents() {
-    return new Future(() {
-      var buffer = new StringBuffer();
-
-      if (subject != null) buffer.write('Subject: ${_sanitizeField(subject)}\n');
-
-      if (from != null) {
-        var fromData = _sanitizeEmail(from);
-
-        if (fromName != null) {
-          fromData = '$fromName <$fromData>';
-        }
-
-        buffer.write('From: $fromData\n');
-      }
-
-      if (recipients != null && recipients.length > 0) {
-        var to = recipients.map((recipient) => _sanitizeEmail(recipient)).toList().join(',');
-        buffer.write('To: $to\n');
-      }
-
-      // Since TimeZone is not implemented in DateFormat we need to use UTC for proper Date header generation time
-      buffer.write('Date: ' + new DateFormat('EEE, dd MMM yyyy HH:mm:ss +0000').format(new DateTime.now().toUtc()) + '\n');
-      buffer.write('X-Mailer: Dart Mailer library\n');
-      buffer.write('Mime-Version: 1.0\n');
-
-      // Create boundary string.
-      var boundary = '$identityString-?=_${++_counter}-${new DateTime.now().millisecondsSinceEpoch}';
-
-      // Alternative or mixed?
-      var multipartType = html != null && text != null ? 'alternative' : 'mixed';
-
-      buffer.write('Content-Type: multipart/$multipartType; boundary="$boundary"\n\n');
-
-      // Insert text message.
-      if (text != null) {
-        buffer.write('--$boundary\n');
-        buffer.write('Content-Type: text/plain; charset="${encoding.name}"\n');
-        buffer.write('Content-Transfer-Encoding: 7bit\n\n');
-        buffer.write('$text\n\n');
-      }
-
-      // Insert HTML message.
-      if (html != null) {
-        buffer.write('--$boundary\n');
-        buffer.write('Content-Type: text/html; charset="${encoding.name}"\n');
-        buffer.write('Content-Transfer-Encoding: 7bit\n\n');
-        buffer.write('$html\n\n');
-      }
-
-      // Add all attachments.
-      return Future.forEach(attachments, (attachment) {
-        var filename = basename(attachment.file.path);
-
-        return attachment.file.readAsBytes().then((bytes) {
-          // Create a chunk'd (76 chars per line) base64 string.
-          var contents = CryptoUtils.bytesToBase64(bytes, addLineSeparator:true);
-
-<<<<<<< HEAD
-          buffer.write('--$boundary\r\n');
-          buffer.write('Content-Type: ${_getMimeType(attachment.file.path)}; name="$filename"\r\n');
-          buffer.write('Content-Transfer-Encoding: base64\r\n');
-          buffer.write('Content-Disposition: attachment; filename="$filename"\r\n\r\n');
-          buffer.write('$contents\r\n\r\n');
-=======
-          buffer.write('--$boundary\n');
-          buffer.write('Content-Type: ${getContentType(filename: attachment.file.path)}; name="$filename"\n');
-          buffer.write('Content-Transfer-Encoding: base64\n');
-          buffer.write('Content-Disposition: attachment; filename="$filename"\n\n');
-          buffer.write('$contents\n\n');
->>>>>>> e9d493a0
-        });
-      }).then((_) {
-        buffer.write('--$boundary--\n\r\n.');
-
-        return buffer.toString();
-      });
-    });
-  }
-<<<<<<< HEAD
-}
-
-String _getMimeType(String path) {
-  final mtype = lookupMimeType(path);
-  return mtype != null ? mtype: "application/octet-stream";
-=======
->>>>>>> e9d493a0
-}
+part of mailer;
+
+/**
+ * This class represents an envelope that can be sent to someone/some people.
+ *
+ * Use [text] to specify plaintext body or [html] to specify HTML body. Use both to provide a fallback for old email clients.
+ *
+ * Recipients are defined as a [List] of [String]s.
+ */
+class Envelope {
+  List<String> recipients = [];
+  List<Attachment> attachments = [];
+  String from = 'anonymous@${Platform.localHostname}';
+  String fromName;
+  String subject;
+  String text;
+  String html;
+  String identityString = 'mailer';
+  Encoding encoding = UTF8;
+
+  int _counter = 0;
+
+  /**
+   * Returns the envelope as a String that is suitable for use in SMTP DATA section.
+   *
+   * This method automatically sanitizes all fields.
+   */
+  Future<String> getContents() {
+    return new Future(() {
+      var buffer = new StringBuffer();
+
+      if (subject != null) buffer.write('Subject: ${_sanitizeField(subject)}\n');
+
+      if (from != null) {
+        var fromData = _sanitizeEmail(from);
+
+        if (fromName != null) {
+          fromData = '$fromName <$fromData>';
+        }
+
+        buffer.write('From: $fromData\n');
+      }
+
+      if (recipients != null && recipients.length > 0) {
+        var to = recipients.map((recipient) => _sanitizeEmail(recipient)).toList().join(',');
+        buffer.write('To: $to\n');
+      }
+
+      // Since TimeZone is not implemented in DateFormat we need to use UTC for proper Date header generation time
+      buffer.write('Date: ' + new DateFormat('EEE, dd MMM yyyy HH:mm:ss +0000').format(new DateTime.now().toUtc()) + '\n');
+      buffer.write('X-Mailer: Dart Mailer library\n');
+      buffer.write('Mime-Version: 1.0\n');
+
+      // Create boundary string.
+      var boundary = '$identityString-?=_${++_counter}-${new DateTime.now().millisecondsSinceEpoch}';
+
+      // Alternative or mixed?
+      var multipartType = html != null && text != null ? 'alternative' : 'mixed';
+
+      buffer.write('Content-Type: multipart/$multipartType; boundary="$boundary"\n\n');
+
+      // Insert text message.
+      if (text != null) {
+        buffer.write('--$boundary\n');
+        buffer.write('Content-Type: text/plain; charset="${encoding.name}"\n');
+        buffer.write('Content-Transfer-Encoding: 7bit\n\n');
+        buffer.write('$text\n\n');
+      }
+
+      // Insert HTML message.
+      if (html != null) {
+        buffer.write('--$boundary\n');
+        buffer.write('Content-Type: text/html; charset="${encoding.name}"\n');
+        buffer.write('Content-Transfer-Encoding: 7bit\n\n');
+        buffer.write('$html\n\n');
+      }
+
+      // Add all attachments.
+      return Future.forEach(attachments, (attachment) {
+        var filename = basename(attachment.file.path);
+
+        return attachment.file.readAsBytes().then((bytes) {
+          // Create a chunk'd (76 chars per line) base64 string.
+          var contents = CryptoUtils.bytesToBase64(bytes, addLineSeparator:true);
+
+          buffer.write('--$boundary\n');
+          buffer.write('Content-Type: ${_getMimeType(attachment.file.path)}; name="$filename"\n');
+          buffer.write('Content-Transfer-Encoding: base64\n');
+          buffer.write('Content-Disposition: attachment; filename="$filename"\n\n');
+          buffer.write('$contents\n\n');
+        });
+      }).then((_) {
+        buffer.write('--$boundary--\n\n.');
+
+        return buffer.toString();
+      });
+    });
+  }
+}
+
+String _getMimeType(String path) {
+  final mtype = lookupMimeType(path);
+  return mtype != null ? mtype: "application/octet-stream";
+}