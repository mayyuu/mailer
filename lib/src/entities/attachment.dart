--- conflicted
+++ resolved
@@ -13,7 +13,6 @@
   attachment
 }
 
-<<<<<<< HEAD
 /// Represents a single email attachment.
 ///
 /// You may specify a [File], a [Stream] or just a [String] of [data].
@@ -21,19 +20,7 @@
 ///
 /// When [location] is set to [Location.inline] The attachment (usually image)
 /// can be referenced using:
-/// `cid:yourCid`.  For instance: `<img src="cid:mylogo" />`
-=======
-/**
- * Represents a single email attachment.
- *
- * You may specify a [File], a [Stream] or just a [String] of [data].
- * [cid] allows you to specify the content id.
- *
- * When [location] is set to [Location.inline] The attachment (usually image)
- * can be referenced using:
- * `cid:yourCid`.  For instance: `<img src="cid:yourCid" />`
- */
->>>>>>> 1823566f
+/// `cid:yourCid`.  For instance: `<img src="cid:yourCid" />`
 abstract class Attachment {
   String cid;
   Location location = Location.attachment;
