name: mailer
<<<<<<< HEAD
version: 4.0.0
=======
version: 2.4.0
>>>>>>> c30b7b17
description: >
  Compose and send emails from Dart.
  Supports file attachments and HTML emails
authors:
- Kai Sellgren <kaisellgren@gmail.com>
- Dan Rubel <danrubel@google.com>
- Matthew Butler <butler.matthew@gmail.com>
- Christian Loitsch <christian@loitsch.com>
- Piotr Kroll <piotr@kroll.eu>
- Jonathan Rezende <jonathan@jode.com.br>
homepage: http://github.com/kaisellgren/mailer
environment:
  sdk: '>=2.2.2 <3.0.0'
dependencies:
  async: '>=2.0.0 <3.0.0'
  logging: '>0.0.1 <1.0.0'
  intl: '>0.9.0 <1.0.0'
  mime: '>0.9.0 <1.0.0'
  path: '>0.9.0 <2.0.0'
  pedantic: '^1.7.0'

dev_dependencies:
  args: '>=1.5.0 <2.0.0'
  test: '>=1.5.1 <2.0.0'
<|MERGE_RESOLUTION|>--- conflicted
+++ resolved
@@ -1,9 +1,5 @@
 name: mailer
-<<<<<<< HEAD
-version: 4.0.0
-=======
-version: 2.4.0
->>>>>>> c30b7b17
+version: 3.0.0
 description: >
   Compose and send emails from Dart.
   Supports file attachments and HTML emails
