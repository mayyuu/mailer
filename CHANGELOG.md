## 3.1.0
<<<<<<< HEAD
* Improve gmail integration utilities.
* Discourage use of username/password authentication through deprecation.
=======
* The generation of the mailbox address is done via `Address.toString()`, so application can override it to provide its own sanitization, if necessary.
>>>>>>> dcf7ba08

## 3.0.4
* fix null pointer when server doesn't support EHLO (#121)

## 3.0.3
* fix splitting of text for base64 conversion.

## 3.0.2
* some (dart) file operations changed the return type from `List<int>` to `Uint8List`
  Implemented the proposed fixes from: https://groups.google.com/forum/#!topic/flutter-announce/LTe4SYU8-0Q

## 3.0.1
* allow older pedantic version to make mailer compatible with flutter.

## 3.0.0
* NO BUGFIXES.  There is no *need* to update!
* remove dart 1 compatible code.  mailer does require dart 2.2.2 or higer now.
* remove `catchExceptions` flag.  mailer now always throws.
* change return value of `send` from `List<SendReport>` to `SendReport`
* add persistent connection (idea from https://github.com/jodinathan)
* add xoauth2 authentication method (see examples)

## 2.5.1
* assign `catchExceptions` if null 

## 2.5.0
* export exceptions.

## 2.4.0
* add `catchExceptions` flag to `send` command.  (issue #90)

## 2.3.0
* add timeout option.  (https://github.com/pjkroll)
* add `catchExceptions` flag (currently true, but default will change to false)
  improve exceptions.
* remove username from authentication failure exception (see issue #79)

## 2.2.1
* fix regular expression which is used to validate the name of an email address. 

## 2.2.0
* add qq smtp server definition

## 2.1.2
* improve exception when server response does not match.

## 2.1.1
* if a header value is `null` send empty string instead.
* if mime library fails to identify content use `text/plain` and `application/octet-stream`  
  as defaults.
* mention mailer2 and mailer3 in README

## 2.1.0
* provide smtp_servers in smtp_server.dart

## 2.0.2
* added smtp configuration for mailgun.org

## >1.1.4 \<2.0.2
Please see README and commits.

## 1.1.4
* Remove extra trailing `\r\n` from messages as some servers may interpret it as an empty
 command and send back an error code after success code

## 1.1.3
* Fix occasional issue with completer already completed. Due to an error with SMTP server
closing connection after sending the email.

## 1.1.2
* Fix new lines sent to server to be proper `\r\n` format

## 1.1.1
* loosen crypto dependency to '>=0.9.0 <3.0.0' as suggested in the
    [crypto changelog](https://github.com/dart-lang/crypto/blob/master/CHANGELOG.md#200)

## 1.1.0
* merge crypto util fix and update example
* upgrade unittest to test and move it to dev_dependencies
* added OpenMailBoxSmtpOptions
* improve address parsing and sanitization (from hoylen)
* cleanup chunkEncodedBytes and associated test
* update example to allow CC and BCC

## 1.0.1
* add simple example/send_gmail.data
* fix pubspec to pull crypto 0.9.0

## 1.0.0 - Oct 4, 2015
* initial release<|MERGE_RESOLUTION|>--- conflicted
+++ resolved
@@ -1,10 +1,9 @@
+## 3.2.0
+* The generation of the mailbox address is done via `Address.toString()`, so application can override it to provide its own sanitization, if necessary.
+
 ## 3.1.0
-<<<<<<< HEAD
 * Improve gmail integration utilities.
 * Discourage use of username/password authentication through deprecation.
-=======
-* The generation of the mailbox address is done via `Address.toString()`, so application can override it to provide its own sanitization, if necessary.
->>>>>>> dcf7ba08
 
 ## 3.0.4
 * fix null pointer when server doesn't support EHLO (#121)
